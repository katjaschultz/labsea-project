--- conflicted
+++ resolved
@@ -69,7 +69,6 @@
         end_time = input("Enter end time (YYYY-MM-DD): ")
         poly_func = ref.derive_poly_func(input_file, start_time=start_time, end_time=end_time, cut_season=True, season=season, returnXY=False)
 
-<<<<<<< HEAD
     else:
         poly_func = ref.derive_poly_func(input_file, start_time='2004-01-01', end_time='2013-12-31', cut_season=True, season=season, returnXY=False)
 
@@ -97,12 +96,4 @@
     ds['argo_ref'] = (['xhalf'], argo_ref)
     ds['imbalance'] = imbalance
 
-    return ds
-
-
-
-
-
-
-=======
->>>>>>> d26d8320
+    return ds